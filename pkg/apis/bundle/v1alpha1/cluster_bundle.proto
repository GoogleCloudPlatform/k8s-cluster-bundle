// Copyright 2018 Google LLC
//
// Licensed under the Apache License, Version 2.0 (the "License");
// you may not use this file except in compliance with the License.
// You may obtain a copy of the License at
//
//     https://www.apache.org/licenses/LICENSE-2.0
//
// Unless required by applicable law or agreed to in writing, software
// distributed under the License is distributed on an "AS IS" BASIS,
// WITHOUT WARRANTIES OR CONDITIONS OF ANY KIND, either express or implied.
// See the License for the specific language governing permissions and
// limitations under the License.

syntax = "proto3";

package pkg.apis.bundle.v1alpha1;

option go_package = "github.com/GoogleCloudPlatform/k8s-cluster-bundle/pkg/apis/bundle/v1alpha1";

import "pkg/apis/bundle/v1alpha1/bundle_common.proto";
import "pkg/apis/bundle/v1alpha1/cluster_component.proto";
import "pkg/apis/bundle/v1alpha1/node_config.proto";
import "pkg/apis/bundle/v1alpha1/object_meta.proto";

// The ClusterBundle is a packaging format for Kubernetes Components.
message ClusterBundle {
  // Required. Kubernetes API Version for the Bundle.
  // Must be gke.io/k8s-cluster-bundle/v1alpha1.
  string api_version = 1;

  // Required. The Kubernetes `kind` for this object. Must be 'ClusterBundle'.
  string kind = 2;

  // Required. Kubernetes ObjectMeta proto. The Metadata.name field must be
  // filled out for each Bundle.
  ObjectMeta metadata = 3;

<<<<<<< HEAD
  // Required. Version-string for this bundle. The version should be a SemVer
  // string (see https://semver.org/) of the form X.Y.Z (Major.Minor.Patch).
  // Generally speaking, a major-version (changes should indicate breaking
  // changes, minor-versions should indicate backwards compatible features, and
  // patch changes should indicate backwords compatible. If there are any
  // changes to the bundle, then the version string must be incremented.
  string version = 4;

  // The release channel for this bundle, which indicates the minimum
  // stability of components in the Bundle. For example, you might have
  // 'Dev', 'Beta', or 'Stable' channels. If the channel is 'Stable' all
  // artifacts in the bundle must be labeled as 'Stable'. If a channel is
  // labeled as 'Dev' then, you may want all packages in the bundle to be at
  // least Alpha (but possibly also 'Beta' or 'Stable').
  string channel = 5;

=======
>>>>>>> 5c3c1666
  // Spec for the ClusterBundle, which specifies the intended Kubernetes cluster
  // configuration.
  ClusterBundleSpec spec = 6;
}

// A spec object that wraps the Cluster Bundle.
message ClusterBundleSpec {
  // Version-string for this bundle. The version should be a SemVer string (see
  // https://semver.org/) of the form X.Y.Z (Major.Minor.Patch).  Generally
  // speaking, a major-version (changes should indicate breaking changes,
  // minor-versions should indicate backwards compatible features, and patch
  // changes should indicate backwords compatible. If there are any changes to
  // the bundle, then the version string must be incremented.
  //
  // If a bundle is versioned, then all its components must be versioned.
  string version = 1;

  // Configuration for the nodes.
  repeated NodeConfig node_configs = 2;

  // Configuration for the nodes, specified as external files. The process of
  // inlining reads node config files into node configs, and so after
  // inlining, this list will be empty.
  repeated File node_config_files = 3;

  // Kubernetes objects grouped into cluster components and versioned together.
  // These could be applications or they could be some sort of supporting
  // object collection.
  repeated ClusterComponent components = 4;

  // Cluster components that are specified externally as Files. The process of inlining
  // for a bundle reads component files into components, and so after
  // inlining, this list will be empty.
  repeated File component_files = 5;
}<|MERGE_RESOLUTION|>--- conflicted
+++ resolved
@@ -36,28 +36,9 @@
   // filled out for each Bundle.
   ObjectMeta metadata = 3;
 
-<<<<<<< HEAD
-  // Required. Version-string for this bundle. The version should be a SemVer
-  // string (see https://semver.org/) of the form X.Y.Z (Major.Minor.Patch).
-  // Generally speaking, a major-version (changes should indicate breaking
-  // changes, minor-versions should indicate backwards compatible features, and
-  // patch changes should indicate backwords compatible. If there are any
-  // changes to the bundle, then the version string must be incremented.
-  string version = 4;
-
-  // The release channel for this bundle, which indicates the minimum
-  // stability of components in the Bundle. For example, you might have
-  // 'Dev', 'Beta', or 'Stable' channels. If the channel is 'Stable' all
-  // artifacts in the bundle must be labeled as 'Stable'. If a channel is
-  // labeled as 'Dev' then, you may want all packages in the bundle to be at
-  // least Alpha (but possibly also 'Beta' or 'Stable').
-  string channel = 5;
-
-=======
->>>>>>> 5c3c1666
   // Spec for the ClusterBundle, which specifies the intended Kubernetes cluster
   // configuration.
-  ClusterBundleSpec spec = 6;
+  ClusterBundleSpec spec = 4;
 }
 
 // A spec object that wraps the Cluster Bundle.
@@ -72,21 +53,29 @@
   // If a bundle is versioned, then all its components must be versioned.
   string version = 1;
 
+  // The release channel for this bundle, which indicates the minimum
+  // stability of components in the Bundle. For example, you might have
+  // 'Dev', 'Beta', or 'Stable' channels. If the channel is 'Stable' all
+  // artifacts in the bundle must be labeled as 'Stable'. If a channel is
+  // labeled as 'Dev' then, you may want all packages in the bundle to be at
+  // least Alpha (but possibly also 'Beta' or 'Stable').
+  string channel = 2;
+
   // Configuration for the nodes.
-  repeated NodeConfig node_configs = 2;
+  repeated NodeConfig node_configs = 3;
 
   // Configuration for the nodes, specified as external files. The process of
   // inlining reads node config files into node configs, and so after
   // inlining, this list will be empty.
-  repeated File node_config_files = 3;
+  repeated File node_config_files = 4;
 
   // Kubernetes objects grouped into cluster components and versioned together.
   // These could be applications or they could be some sort of supporting
   // object collection.
-  repeated ClusterComponent components = 4;
+  repeated ClusterComponent components = 5;
 
   // Cluster components that are specified externally as Files. The process of inlining
   // for a bundle reads component files into components, and so after
   // inlining, this list will be empty.
-  repeated File component_files = 5;
+  repeated File component_files = 6;
 }