// Copyright 2018 Google LLC
//
// Licensed under the Apache License, Version 2.0 (the "License");
// you may not use this file except in compliance with the License.
// You may obtain a copy of the License at
//
//     https://www.apache.org/licenses/LICENSE-2.0
//
// Unless required by applicable law or agreed to in writing, software
// distributed under the License is distributed on an "AS IS" BASIS,
// WITHOUT WARRANTIES OR CONDITIONS OF ANY KIND, either express or implied.
// See the License for the specific language governing permissions and
// limitations under the License.

package validate

import (
	"github.com/GoogleCloudPlatform/k8s-cluster-bundle/pkg/converter"
	"testing"
)

// COMPONENT TESTS
func assertValidateComponent(componentString string, numErrors int, t *testing.T) {
	component, _ := converter.FromYAMLString(componentString).ToComponent()
	errs := Component(component)
	numErrorsActual := len(errs)
	if numErrorsActual != numErrors {
		t.Fatalf("expected %v errors got %v", numErrors, numErrorsActual)
	}
}

func TestComponent(t *testing.T) {
	defaultComponent := `
    apiVersion: bundle.gke.io/v1alpha1
    kind: Component
    metadata:
      creationTimestamp: null
    spec:
      version: 30.0.2
      componentName: etcd-component`

	assertValidateComponent(defaultComponent, 0, t)

}
func TestComponentNoRefs(t *testing.T) {
	defaultComponentNoRefs := `
    apiVersion: 'bundle.gke.io/v1alpha1'
    kind: Component
    metadata:
      name: foo-comp-1.0.2
    spec:
      componentName: foo-comp
      version: 2.10.1
      appVersion: 3.10.1`

	assertValidateComponent(defaultComponentNoRefs, 0, t)
}
func TestComponentVersionDotNotationAppVersion(t *testing.T) {
	component := `
    apiVersion: 'bundle.gke.io/v1alpha1'
    kind: Component
    metadata:
      name: foo-comp-1.0.2
    spec:
      componentName: foo-comp
      version: 2.10.1
      appVersion: 3.10`

	assertValidateComponent(component, 0, t)
}

func TestComponentRequiresKind(t *testing.T){
component := `     // no kind field
  apiVersion: 'bundle.gke.io/v1alpha1'
  metadata:
    name: foo-comp-1.0.2
  spec:
    componentName: foo-comp
    version: 1.0.2`

  assertValidateComponent(component, 1, t)
}
func TestComponentXYZAppVersion(t *testing.T) {
	component := `
    apiVersion: 'bundle.gke.io/v1alpha1'
    kind: Component
    metadata:
      name: foo-comp-1.0.2
    spec:
      componentName: foo-comp
      version: 2.10.1
      appVersion: 3.10.32-blah.0` // invalid
      
	assertValidateComponent(component, 0, t)
}
func TestComponentSetInvalidVersion3(t *testing.T) {
	component := `
    apiVersion: 'bundle.gke.io/v1alpha1'       
    kind: Component
    metadata:
      name: foo-comp-1.0.2
    spec:
      componentName: foo-comp
      version: 2.010.1` // invalid

	assertValidateComponent(component, 1, t)
}
func TestComponentAppVersion(t *testing.T) {
	component := `
    apiVersion: 'bundle.gke.io/v1alpha1'
    kind: Component
    metadata:
      name: foo-comp-1.0.2
    spec:
      componentName: foo-comp
      version: 2.10.1,
      appVersion: 2.010.1` // must be of the form X.Y.Z

	assertValidateComponent(component, 1, t)
}
func TestValidComponent(t *testing.T) {
	component := `
    apiVersion: 'bundle.gke.io/v1alpha1'
    kind: Component
    metadata:
      name: foo-comp-1.0.2
    spec:
      componentName: foo-comp
      version: 1.0.2
      objects:
      - apiVersion: v1
        kind: Pod
        metadata:
          name: foo-pod`

	assertValidateComponent(component, 0, t)
}
func TestComponentVersionMissing(t *testing.T) {
	component := `
    apiVersion: 'bundle.gke.io/v1alpha1'
    kind: Component
    metadata:
      name: foo-comp-1.0.2
    spec:
      componentName: foo-comp` // missing version: X.Y.Z in spec

	assertValidateComponent(component, 1, t)
}
func TestComponentMissingName(t *testing.T) {
	component := `
    apiVersion: 'bundle.gke.io/v1alpha1'
    kind: Component
    metadata:
      name: foo-comp-1.0.2
    spec:
      componentName: foo-comp
      version: 1.0.2
      objects:
      - apiVersion: v1
        kind: Pod`

	assertValidateComponent(component, 1, t)
}

// Component Set Tests
func assertValidateComponentSet(componentSetString string, numErrors int, t *testing.T) {
  componentSet, errParse := converter.FromYAMLString(componentSetString).ToComponentSet()
  if errParse != nil {
    t.Fatalf("parse error: %v", errParse)
  }
  errs := ComponentSet(componentSet)
  numErrorsActual := len(errs)
  if numErrorsActual != numErrors {
    t.Fatalf("expected %v errors got %v:  %v", numErrors, numErrorsActual, errs)
  }
}

func TestComponentSet(t *testing.T) {
	var defaultComponentSet = `
    apiVersion: 'bundle.gke.io/v1alpha1'
    kind: ComponentSet
    spec:
      setName: foo-set
      version: 1.0.2
      components:
      - componentName: foo-comp
        version: 1.0.2
        `
	assertValidateComponentSet(defaultComponentSet, 0, t)
}
func TestComponentSetInvalidVersion(t *testing.T) {
	invalidApiVersionComponentSet := `
    apiVersion: 'zork.gke.io/v1alpha1'         // this should be bundle.gke.io/<version>
    kind: ComponentSet
    spec:
      setName: zip
      version: 1.0.2
      components:
      - componentName: foo-comp
        version: 1.0.2`

	assertValidateComponentSet(invalidApiVersionComponentSet, 1, t)
}
func TestComponentSetInvalidVersion2(t *testing.T) {
	invalidVersionComponentSet := `
    apiVersion: 'bundle.gke.io/v1alpha1'
    kind: ComponentSet
    spec:
      setName: zip
      version: foo              // invalid version string, must be of form X.Y.Z
      components:
      - componentName: foo-comp
        version: 1.0.2`

	assertValidateComponentSet(invalidVersionComponentSet, 1, t)
}
func TestComponentSetMissingField(t *testing.T) {
	missingFieldComponentSet := `
    apiVersion: 'bundle.gke.io/v1alpha1'  // missing setName in spec
    kind: ComponentSet
    spec:
      version: 1.0.2
      components:
      - componentName: foo-comp
        version: 1.0.2`

	assertValidateComponentSet(missingFieldComponentSet, 1, t)
}
func TestComponentSetInvalidKind(t *testing.T) {
	invalidKindComponentSet := `
    apiVersion: 'bundle.gke.io/v1alpha1'    // kind Zor is not ComponentSet
    kind: Zor
    spec:
      setName: zip
      version: 1.0.2
      components:
      - componentName: foo-comp
        version: 1.0.2`

	assertValidateComponentSet(invalidKindComponentSet, 1, t)
}
func TestComponentSetMultipleErrors(t *testing.T) {
	componentSet := `			// missing apiVersion, kind
    spec:	
    setName: zip
    version: 1.0.2
    components:
    - componentName: zap-comp
      version: 1.0.2`

	assertValidateComponentSet(componentSet, 2, t)
}

// Components in relation to ComponentSets
/*


		{
			desc: "object fail: duplicate",
			set:  defaultComponentSet,
			components: `
components:
- apiVersion: 'bundle.gke.io/v1alpha1'
  kind: Component
  metadata:
    name: foo-comp-1.0.2
  spec:
    componentName: foo-comp
    version: 1.0.2
    objects:
    - apiVersion: v1
      kind: Pod
      metadata:
        name: foo-pod
    - apiVersion: v1
      kind: Pod
      metadata:
        name: foo-pod`,
			errSubstring: "object reference",
		},
<<<<<<< HEAD
	}

**/
=======
		{
			desc: "object fail: no metadata.name",
			set:  defaultComponentSet,
			components: `
components:
- apiVersion: 'bundle.gke.io/v1alpha1'
  kind: Component
  metadata:
    name: foo-comp-1.0.2
  spec:
    componentName: foo-comp
    version: 1.0.2
    objects:
    - apiVersion: v1
      kind: Pod`,
			errSubstring: "Required value",
		},
	}

	for _, tc := range testCases {
		t.Run(tc.desc, func(t *testing.T) {
			set, err := converter.FromYAMLString(tc.set).ToComponentSet()
			if err != nil {
				t.Fatal(err)
			}
			comp, err := converter.FromYAMLString(tc.components).ToBundle()
			if err != nil {
				t.Fatal(err)
			}
			if err = checkErrCases(All(comp.Components, set).ToAggregate(), tc.errSubstring); err != nil {
				t.Errorf(err.Error())
			}
		})
	}
}

func checkErrCases(err error, expErrSubstring string) error {
	if err == nil && expErrSubstring == "" {
		return nil // success!
	} else if err == nil && expErrSubstring != "" {
		return fmt.Errorf("got nil error, but expected one containing %q", expErrSubstring)
	} else if err != nil && expErrSubstring == "" {
		return fmt.Errorf("got error: %q. but did not expect one", err.Error())
	} else if err != nil && expErrSubstring != "" && !strings.Contains(err.Error(), expErrSubstring) {
		return fmt.Errorf("got error: %q. expected it to contain substring %q", err.Error(), expErrSubstring)
	}
	return nil
}

func TestValidateAll_MultipleErrors(t *testing.T) {
	testCases := []struct {
		desc       string
		set        string
		components string
		numErrors  int
	}{
		{
			desc:       "success: no errors",
			set:        defaultComponentSet,
			components: defaultComponentData,
		},
		{
			desc: "set errors: apiversion, kind, component-mismatch",
			set: `
spec:
  setName: zip
  version: 1.0.2
  components:
  - componentName: zap-comp
    version: 1.0.2`,
			components: defaultComponentData,
			numErrors:  3,
		},
		{
			desc: "set and component errors",
			set: `
spec:
  setName: zip
  version: 1.0.2
  components:
  - componentName: zap-comp
    version: 1.0.2`,
			components: `
components:
- spec:
    componentName: foo-comp
    version: 1.0.2
    objects:
    - apiVersion: v1
      kind: Pod`,
			numErrors: 6,
		},
	}

	for _, tc := range testCases {
		t.Run(tc.desc, func(t *testing.T) {
			set, err := converter.FromYAMLString(tc.set).ToComponentSet()
			if err != nil {
				t.Fatal(err)
			}
			comp, err := converter.FromYAMLString(tc.components).ToBundle()
			if err != nil {
				t.Fatal(err)
			}
			if errs := All(comp.Components, set); len(errs) != tc.numErrors {
				t.Errorf("got %d errors. expected exactly %d. errors were: %v", len(errs), tc.numErrors, errs)
			}
		})
	}
}
>>>>>>> 3534a499
<|MERGE_RESOLUTION|>--- conflicted
+++ resolved
@@ -249,148 +249,4 @@
       version: 1.0.2`
 
 	assertValidateComponentSet(componentSet, 2, t)
-}
-
-// Components in relation to ComponentSets
-/*
-
-
-		{
-			desc: "object fail: duplicate",
-			set:  defaultComponentSet,
-			components: `
-components:
-- apiVersion: 'bundle.gke.io/v1alpha1'
-  kind: Component
-  metadata:
-    name: foo-comp-1.0.2
-  spec:
-    componentName: foo-comp
-    version: 1.0.2
-    objects:
-    - apiVersion: v1
-      kind: Pod
-      metadata:
-        name: foo-pod
-    - apiVersion: v1
-      kind: Pod
-      metadata:
-        name: foo-pod`,
-			errSubstring: "object reference",
-		},
-<<<<<<< HEAD
-	}
-
-**/
-=======
-		{
-			desc: "object fail: no metadata.name",
-			set:  defaultComponentSet,
-			components: `
-components:
-- apiVersion: 'bundle.gke.io/v1alpha1'
-  kind: Component
-  metadata:
-    name: foo-comp-1.0.2
-  spec:
-    componentName: foo-comp
-    version: 1.0.2
-    objects:
-    - apiVersion: v1
-      kind: Pod`,
-			errSubstring: "Required value",
-		},
-	}
-
-	for _, tc := range testCases {
-		t.Run(tc.desc, func(t *testing.T) {
-			set, err := converter.FromYAMLString(tc.set).ToComponentSet()
-			if err != nil {
-				t.Fatal(err)
-			}
-			comp, err := converter.FromYAMLString(tc.components).ToBundle()
-			if err != nil {
-				t.Fatal(err)
-			}
-			if err = checkErrCases(All(comp.Components, set).ToAggregate(), tc.errSubstring); err != nil {
-				t.Errorf(err.Error())
-			}
-		})
-	}
-}
-
-func checkErrCases(err error, expErrSubstring string) error {
-	if err == nil && expErrSubstring == "" {
-		return nil // success!
-	} else if err == nil && expErrSubstring != "" {
-		return fmt.Errorf("got nil error, but expected one containing %q", expErrSubstring)
-	} else if err != nil && expErrSubstring == "" {
-		return fmt.Errorf("got error: %q. but did not expect one", err.Error())
-	} else if err != nil && expErrSubstring != "" && !strings.Contains(err.Error(), expErrSubstring) {
-		return fmt.Errorf("got error: %q. expected it to contain substring %q", err.Error(), expErrSubstring)
-	}
-	return nil
-}
-
-func TestValidateAll_MultipleErrors(t *testing.T) {
-	testCases := []struct {
-		desc       string
-		set        string
-		components string
-		numErrors  int
-	}{
-		{
-			desc:       "success: no errors",
-			set:        defaultComponentSet,
-			components: defaultComponentData,
-		},
-		{
-			desc: "set errors: apiversion, kind, component-mismatch",
-			set: `
-spec:
-  setName: zip
-  version: 1.0.2
-  components:
-  - componentName: zap-comp
-    version: 1.0.2`,
-			components: defaultComponentData,
-			numErrors:  3,
-		},
-		{
-			desc: "set and component errors",
-			set: `
-spec:
-  setName: zip
-  version: 1.0.2
-  components:
-  - componentName: zap-comp
-    version: 1.0.2`,
-			components: `
-components:
-- spec:
-    componentName: foo-comp
-    version: 1.0.2
-    objects:
-    - apiVersion: v1
-      kind: Pod`,
-			numErrors: 6,
-		},
-	}
-
-	for _, tc := range testCases {
-		t.Run(tc.desc, func(t *testing.T) {
-			set, err := converter.FromYAMLString(tc.set).ToComponentSet()
-			if err != nil {
-				t.Fatal(err)
-			}
-			comp, err := converter.FromYAMLString(tc.components).ToBundle()
-			if err != nil {
-				t.Fatal(err)
-			}
-			if errs := All(comp.Components, set); len(errs) != tc.numErrors {
-				t.Errorf("got %d errors. expected exactly %d. errors were: %v", len(errs), tc.numErrors, errs)
-			}
-		})
-	}
-}
->>>>>>> 3534a499
+}