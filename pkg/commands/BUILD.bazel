load("@io_bazel_rules_go//go:def.bzl", "go_library")

go_library(
    name = "go_default_library",
    srcs = [
        "doc.go",
        "root.go",
    ],
    importpath = "github.com/GoogleCloudPlatform/k8s-cluster-bundle/pkg/commands",
    visibility = ["//visibility:public"],
    deps = [
        "//pkg/commands/build:go_default_library",
        "//pkg/commands/cmdlib:go_default_library",
        "//pkg/commands/export:go_default_library",
        "//pkg/commands/filter:go_default_library",
        "//pkg/commands/find:go_default_library",
        "//pkg/commands/patch:go_default_library",
        "//pkg/commands/validate:go_default_library",
<<<<<<< HEAD
        "//pkg/commands/version:go_default_library",
=======
        "//pkg/files:go_default_library",
>>>>>>> 2983bc29
        "//vendor/github.com/spf13/cobra:go_default_library",
    ],
)<|MERGE_RESOLUTION|>--- conflicted
+++ resolved
@@ -16,11 +16,8 @@
         "//pkg/commands/find:go_default_library",
         "//pkg/commands/patch:go_default_library",
         "//pkg/commands/validate:go_default_library",
-<<<<<<< HEAD
         "//pkg/commands/version:go_default_library",
-=======
         "//pkg/files:go_default_library",
->>>>>>> 2983bc29
         "//vendor/github.com/spf13/cobra:go_default_library",
     ],
 )