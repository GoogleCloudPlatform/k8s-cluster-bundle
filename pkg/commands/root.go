// Copyright 2018 Google LLC
//
// Licensed under the Apache License, Version 2.0 (the "License");
// you may not use this file except in compliance with the License.
// You may obtain a copy of the License at
//
//     https://www.apache.org/licenses/LICENSE-2.0
//
// Unless required by applicable law or agreed to in writing, software
// distributed under the License is distributed on an "AS IS" BASIS,
// WITHOUT WARRANTIES OR CONDITIONS OF ANY KIND, either express or implied.
// See the License for the specific language governing permissions and
// limitations under the License.

package commands

import (
	"context"
	"flag"

	"github.com/GoogleCloudPlatform/k8s-cluster-bundle/pkg/commands/build"
	"github.com/GoogleCloudPlatform/k8s-cluster-bundle/pkg/commands/cmdlib"
	"github.com/GoogleCloudPlatform/k8s-cluster-bundle/pkg/commands/export"
	"github.com/GoogleCloudPlatform/k8s-cluster-bundle/pkg/commands/filter"
	"github.com/GoogleCloudPlatform/k8s-cluster-bundle/pkg/commands/find"
	"github.com/GoogleCloudPlatform/k8s-cluster-bundle/pkg/commands/patch"
	"github.com/GoogleCloudPlatform/k8s-cluster-bundle/pkg/commands/validate"
<<<<<<< HEAD
	"github.com/GoogleCloudPlatform/k8s-cluster-bundle/pkg/commands/version"
=======
	"github.com/GoogleCloudPlatform/k8s-cluster-bundle/pkg/files"
>>>>>>> 2983bc29
	"github.com/spf13/cobra"
)

// AddCommands adds all subcommands to the root command.
<<<<<<< HEAD
func AddCommands(ctx context.Context, args []string, bundlectlVersion string) *cobra.Command {
=======
func AddCommands(ctx context.Context, args []string) *cobra.Command {
	fio := &files.LocalFileSystemReaderWriter{}
	sio := &cmdlib.RealStdioReaderWriter{}
	return AddCommandsInternal(ctx, fio, sio, args)
}

// AddCommandsInternal is an internal command that allows for dependency
// injection into sub-commands.
//
// Note: This method is only public to allow for sub-commands to define
// integration tests.
func AddCommandsInternal(ctx context.Context, fio files.FileReaderWriter, sio cmdlib.StdioReaderWriter, args []string) *cobra.Command {
>>>>>>> 2983bc29
	rootCmd := &cobra.Command{
		Use:   "bundlectl",
		Short: "bundlectl is tool for inspecting, validation, and modifying components packages and component sets. If a command outputs data, the data is written to STDOUT.",
		Run: func(cmd *cobra.Command, args []string) {
			cmd.Help()
		},
	}

	rootCmd.PersistentFlags().StringVarP(
		&cmdlib.GlobalOptionsValues.InputFile, "input-file", "f", "", "The path to an input file")

	rootCmd.PersistentFlags().StringVarP(
		&cmdlib.GlobalOptionsValues.InputFormat, "in-format", "", "", "The input file format. One of either 'json' or 'yaml'. "+
			"If an input-file is specified, it is inferred from the file extension. If not specified, it defaults to yaml.")

	rootCmd.PersistentFlags().StringVarP(
		&cmdlib.GlobalOptionsValues.OutputFormat, "format", "", "", "The output file format. One of either 'json' or 'yaml'. "+
			"If not specified, it defaults to yaml.")

	rootCmd.PersistentFlags().BoolVarP(
		&cmdlib.GlobalOptionsValues.Inline, "inline", "l", true, "Whether to inline files before processing")

<<<<<<< HEAD
	build.AddCommandsTo(ctx, rootCmd)
	filter.AddCommandsTo(ctx, rootCmd)
	find.AddCommandsTo(ctx, rootCmd)
	modify.AddCommandsTo(ctx, rootCmd)
	patch.AddCommandsTo(ctx, rootCmd)
	validate.AddCommandsTo(ctx, rootCmd)
	version.AddCommandsTo(ctx, rootCmd, bundlectlVersion)
=======
	build.AddCommandsTo(ctx, fio, sio, rootCmd)
	export.AddCommandsTo(ctx, fio, sio, rootCmd)
	filter.AddCommandsTo(ctx, fio, sio, rootCmd)
	find.AddCommandsTo(ctx, fio, sio, rootCmd)
	patch.AddCommandsTo(ctx, fio, sio, rootCmd)
	validate.AddCommandsTo(ctx, fio, sio, rootCmd)
>>>>>>> 2983bc29

	// This is magic hackery I don't unherdstand but somehow this fixes
	// errrs of the form 'ERROR: logging before flag.Parse'. See more at:
	// https://github.com/kubernetes/kubernetes/issues/17162
	// rootCmd.SetArgs(args)
	rootCmd.PersistentFlags().AddGoFlagSet(flag.CommandLine)
	// pflag.Parse()
	flag.CommandLine.Parse([]string{})

	return rootCmd
}<|MERGE_RESOLUTION|>--- conflicted
+++ resolved
@@ -25,19 +25,13 @@
 	"github.com/GoogleCloudPlatform/k8s-cluster-bundle/pkg/commands/find"
 	"github.com/GoogleCloudPlatform/k8s-cluster-bundle/pkg/commands/patch"
 	"github.com/GoogleCloudPlatform/k8s-cluster-bundle/pkg/commands/validate"
-<<<<<<< HEAD
 	"github.com/GoogleCloudPlatform/k8s-cluster-bundle/pkg/commands/version"
-=======
 	"github.com/GoogleCloudPlatform/k8s-cluster-bundle/pkg/files"
->>>>>>> 2983bc29
 	"github.com/spf13/cobra"
 )
 
 // AddCommands adds all subcommands to the root command.
-<<<<<<< HEAD
 func AddCommands(ctx context.Context, args []string, bundlectlVersion string) *cobra.Command {
-=======
-func AddCommands(ctx context.Context, args []string) *cobra.Command {
 	fio := &files.LocalFileSystemReaderWriter{}
 	sio := &cmdlib.RealStdioReaderWriter{}
 	return AddCommandsInternal(ctx, fio, sio, args)
@@ -49,7 +43,6 @@
 // Note: This method is only public to allow for sub-commands to define
 // integration tests.
 func AddCommandsInternal(ctx context.Context, fio files.FileReaderWriter, sio cmdlib.StdioReaderWriter, args []string) *cobra.Command {
->>>>>>> 2983bc29
 	rootCmd := &cobra.Command{
 		Use:   "bundlectl",
 		Short: "bundlectl is tool for inspecting, validation, and modifying components packages and component sets. If a command outputs data, the data is written to STDOUT.",
@@ -72,22 +65,13 @@
 	rootCmd.PersistentFlags().BoolVarP(
 		&cmdlib.GlobalOptionsValues.Inline, "inline", "l", true, "Whether to inline files before processing")
 
-<<<<<<< HEAD
-	build.AddCommandsTo(ctx, rootCmd)
-	filter.AddCommandsTo(ctx, rootCmd)
-	find.AddCommandsTo(ctx, rootCmd)
-	modify.AddCommandsTo(ctx, rootCmd)
-	patch.AddCommandsTo(ctx, rootCmd)
-	validate.AddCommandsTo(ctx, rootCmd)
-	version.AddCommandsTo(ctx, rootCmd, bundlectlVersion)
-=======
 	build.AddCommandsTo(ctx, fio, sio, rootCmd)
 	export.AddCommandsTo(ctx, fio, sio, rootCmd)
 	filter.AddCommandsTo(ctx, fio, sio, rootCmd)
 	find.AddCommandsTo(ctx, fio, sio, rootCmd)
 	patch.AddCommandsTo(ctx, fio, sio, rootCmd)
 	validate.AddCommandsTo(ctx, fio, sio, rootCmd)
->>>>>>> 2983bc29
+  version.AddCommandsTo(ctx, rootCmd, bundlectlVersion)
 
 	// This is magic hackery I don't unherdstand but somehow this fixes
 	// errrs of the form 'ERROR: logging before flag.Parse'. See more at:
